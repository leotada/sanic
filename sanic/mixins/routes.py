--- conflicted
+++ resolved
@@ -24,7 +24,6 @@
 
     def route(
         self,
-<<<<<<< HEAD
         uri: str,
         methods: Iterable[str] = frozenset({"GET"}),
         host: Optional[str] = None,
@@ -36,21 +35,8 @@
         apply: bool = True,
         subprotocols: Optional[List[str]] = None,
         websocket: bool = False,
-=======
-        uri,
-        methods=None,
-        host=None,
-        strict_slashes=None,
-        stream=False,
-        version=None,
-        name=None,
-        ignore_body=False,
-        apply=True,
-        subprotocols=None,
-        websocket=False,
-        unquote=False,
-        static=False,
->>>>>>> 55a5ab4b
+        unquote: bool = False,
+        static: bool = False,
     ):
         """
         Decorate a function to be registered as a route
@@ -115,11 +101,7 @@
             route = FutureRoute(
                 handler,
                 uri,
-<<<<<<< HEAD
-                frozenset(methods),
-=======
                 None if websocket else frozenset([x.upper() for x in methods]),
->>>>>>> 55a5ab4b
                 host,
                 strict_slashes,
                 stream,
@@ -464,6 +446,7 @@
         subprotocols: Optional[List[str]] = None,
         version: Optional[int] = None,
         name: Optional[str] = None,
+        apply: bool = True,
     ):
         """
         Decorate a function to be registered as a websocket route
