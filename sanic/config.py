from __future__ import annotations

from inspect import getmembers, isclass, isdatadescriptor
from os import environ
from pathlib import Path
from typing import Any, Callable, Dict, Optional, Sequence, Union

from sanic.errorpages import DEFAULT_FORMAT, check_error_format
from sanic.helpers import Default, _default
from sanic.http import Http
from sanic.log import deprecation, error_logger
from sanic.utils import load_module_from_file_location, str_to_bool


SANIC_PREFIX = "SANIC_"


DEFAULT_CONFIG = {
    "_FALLBACK_ERROR_FORMAT": _default,
    "ACCESS_LOG": True,
    "AUTO_EXTEND": True,
    "AUTO_RELOAD": False,
    "EVENT_AUTOREGISTER": False,
    "FORWARDED_FOR_HEADER": "X-Forwarded-For",
    "FORWARDED_SECRET": None,
    "GRACEFUL_SHUTDOWN_TIMEOUT": 15.0,  # 15 sec
    "KEEP_ALIVE_TIMEOUT": 5,  # 5 seconds
    "KEEP_ALIVE": True,
    "LOCAL_TLS_KEY": _default,
    "LOCAL_TLS_CERT": _default,
    "LOCALHOST": "localhost",
    "MOTD": True,
    "MOTD_DISPLAY": {},
    "NOISY_EXCEPTIONS": False,
    "PROXIES_COUNT": None,
    "REAL_IP_HEADER": None,
    "REGISTER": True,
    "REQUEST_BUFFER_SIZE": 65536,  # 64 KiB
    "REQUEST_MAX_HEADER_SIZE": 8192,  # 8 KiB, but cannot exceed 16384
    "REQUEST_ID_HEADER": "X-Request-ID",
    "REQUEST_MAX_SIZE": 100000000,  # 100 megabytes
    "REQUEST_TIMEOUT": 60,  # 60 seconds
    "RESPONSE_TIMEOUT": 60,  # 60 seconds
<<<<<<< HEAD
    "TLS_CERT_PASSWORD": "",
=======
    "TOUCHUP": True,
>>>>>>> 5d683c6e
    "USE_UVLOOP": _default,
    "WEBSOCKET_MAX_SIZE": 2**20,  # 1 megabyte
    "WEBSOCKET_PING_INTERVAL": 20,
    "WEBSOCKET_PING_TIMEOUT": 20,
}

# These values will be removed from the Config object in v22.6 and moved
# to the application state
DEPRECATED_CONFIG = ("SERVER_RUNNING", "RELOADER_PROCESS", "RELOADED_FILES")


class DescriptorMeta(type):
    def __init__(cls, *_):
        cls.__setters__ = {name for name, _ in getmembers(cls, cls._is_setter)}

    @staticmethod
    def _is_setter(member: object):
        return isdatadescriptor(member) and hasattr(member, "setter")


class Config(dict, metaclass=DescriptorMeta):
    ACCESS_LOG: bool
    AUTO_EXTEND: bool
    AUTO_RELOAD: bool
    EVENT_AUTOREGISTER: bool
    FORWARDED_FOR_HEADER: str
    FORWARDED_SECRET: Optional[str]
    GRACEFUL_SHUTDOWN_TIMEOUT: float
    KEEP_ALIVE_TIMEOUT: int
    KEEP_ALIVE: bool
    LOCAL_TLS_KEY: Union[Path, str, Default]
    LOCAL_TLS_CERT: Union[Path, str, Default]
    LOCALHOST: str
    MOTD: bool
    MOTD_DISPLAY: Dict[str, str]
    NOISY_EXCEPTIONS: bool
    PROXIES_COUNT: Optional[int]
    REAL_IP_HEADER: Optional[str]
    REGISTER: bool
    REQUEST_BUFFER_SIZE: int
    REQUEST_MAX_HEADER_SIZE: int
    REQUEST_ID_HEADER: str
    REQUEST_MAX_SIZE: int
    REQUEST_TIMEOUT: int
    RESPONSE_TIMEOUT: int
    SERVER_NAME: str
<<<<<<< HEAD
    TLS_CERT_PASSWORD: str
=======
    TOUCHUP: bool
>>>>>>> 5d683c6e
    USE_UVLOOP: Union[Default, bool]
    WEBSOCKET_MAX_SIZE: int
    WEBSOCKET_PING_INTERVAL: int
    WEBSOCKET_PING_TIMEOUT: int

    def __init__(
        self,
        defaults: Dict[str, Union[str, bool, int, float, None]] = None,
        env_prefix: Optional[str] = SANIC_PREFIX,
        keep_alive: Optional[bool] = None,
        *,
        converters: Optional[Sequence[Callable[[str], Any]]] = None,
    ):
        defaults = defaults or {}
        super().__init__({**DEFAULT_CONFIG, **defaults})

        self._converters = [str, str_to_bool, float, int]
        self._LOGO = ""

        if converters:
            for converter in converters:
                self.register_type(converter)

        if keep_alive is not None:
            self.KEEP_ALIVE = keep_alive

        if env_prefix != SANIC_PREFIX:
            if env_prefix:
                self.load_environment_vars(env_prefix)
        else:
            self.load_environment_vars(SANIC_PREFIX)

        self._configure_header_size()
        self._check_error_format()
        self._init = True

    def __getattr__(self, attr):
        try:
            return self[attr]
        except KeyError as ke:
            raise AttributeError(f"Config has no '{ke.args[0]}'")

    def __setattr__(self, attr, value) -> None:
        self.update({attr: value})

    def __setitem__(self, attr, value) -> None:
        self.update({attr: value})

    def update(self, *other, **kwargs) -> None:
        kwargs.update({k: v for item in other for k, v in dict(item).items()})
        setters: Dict[str, Any] = {
            k: kwargs.pop(k)
            for k in {**kwargs}.keys()
            if k in self.__class__.__setters__
        }

        for key, value in setters.items():
            try:
                super().__setattr__(key, value)
            except AttributeError:
                ...

        super().update(**kwargs)
        for attr, value in {**setters, **kwargs}.items():
            self._post_set(attr, value)

    def _post_set(self, attr, value) -> None:
        if self.get("_init"):
            if attr in (
                "REQUEST_MAX_HEADER_SIZE",
                "REQUEST_BUFFER_SIZE",
                "REQUEST_MAX_SIZE",
            ):
                self._configure_header_size()
            elif attr == "LOGO":
                self._LOGO = value
                deprecation(
                    "Setting the config.LOGO is deprecated and will no longer "
                    "be supported starting in v22.6.",
                    22.6,
                )

    @property
    def LOGO(self):
        return self._LOGO

    @property
    def FALLBACK_ERROR_FORMAT(self) -> str:
        if self._FALLBACK_ERROR_FORMAT is _default:
            return DEFAULT_FORMAT
        return self._FALLBACK_ERROR_FORMAT

    @FALLBACK_ERROR_FORMAT.setter
    def FALLBACK_ERROR_FORMAT(self, value):
        self._check_error_format(value)
        if (
            self._FALLBACK_ERROR_FORMAT is not _default
            and value != self._FALLBACK_ERROR_FORMAT
        ):
            error_logger.warning(
                "Setting config.FALLBACK_ERROR_FORMAT on an already "
                "configured value may have unintended consequences."
            )
        self._FALLBACK_ERROR_FORMAT = value

    def _configure_header_size(self):
        Http.set_header_max_size(
            self.REQUEST_MAX_HEADER_SIZE,
            self.REQUEST_BUFFER_SIZE - 4096,
            self.REQUEST_MAX_SIZE,
        )

    def _check_error_format(self, format: Optional[str] = None):
        check_error_format(format or self.FALLBACK_ERROR_FORMAT)

    def load_environment_vars(self, prefix=SANIC_PREFIX):
        """
        Looks for prefixed environment variables and applies them to the
        configuration if present. This is called automatically when Sanic
        starts up to load environment variables into config.

        It will automatically hydrate the following types:

        - ``int``
        - ``float``
        - ``bool``

        Anything else will be imported as a ``str``. If you would like to add
        additional types to this list, you can use
        :meth:`sanic.config.Config.register_type`. Just make sure that they
        are registered before you instantiate your application.

        .. code-block:: python

            class Foo:
                def __init__(self, name) -> None:
                    self.name = name


            config = Config(converters=[Foo])
            app = Sanic(__name__, config=config)

        `See user guide re: config
        <https://sanicframework.org/guide/deployment/configuration.html>`__
        """
        lower_case_var_found = False
        for key, value in environ.items():
            if not key.startswith(prefix):
                continue
            if not key.isupper():
                lower_case_var_found = True

            _, config_key = key.split(prefix, 1)

            for converter in reversed(self._converters):
                try:
                    self[config_key] = converter(value)
                    break
                except ValueError:
                    pass
        if lower_case_var_found:
            deprecation(
                "Lowercase environment variables will not be "
                "loaded into Sanic config beginning in v22.9.",
                22.9,
            )

    def update_config(self, config: Union[bytes, str, dict, Any]):
        """
        Update app.config.

        .. note::

            Only upper case settings are considered

        You can upload app config by providing path to py file
        holding settings.

        .. code-block:: python

            # /some/py/file
            A = 1
            B = 2

        .. code-block:: python

            config.update_config("${some}/py/file")

        Yes you can put environment variable here, but they must be provided
        in format: ``${some_env_var}``, and mark that ``$some_env_var`` is
        treated as plain string.

        You can upload app config by providing dict holding settings.

        .. code-block:: python

            d = {"A": 1, "B": 2}
            config.update_config(d)

        You can upload app config by providing any object holding settings,
        but in such case config.__dict__ will be used as dict holding settings.

        .. code-block:: python

            class C:
                A = 1
                B = 2

            config.update_config(C)

        `See user guide re: config
        <https://sanicframework.org/guide/deployment/configuration.html>`__
        """

        if isinstance(config, (bytes, str, Path)):
            config = load_module_from_file_location(location=config)

        if not isinstance(config, dict):
            cfg = {}
            if not isclass(config):
                cfg.update(
                    {
                        key: getattr(config, key)
                        for key in config.__class__.__dict__.keys()
                    }
                )

            config = dict(config.__dict__)
            config.update(cfg)

        config = dict(filter(lambda i: i[0].isupper(), config.items()))

        self.update(config)

    load = update_config

    def register_type(self, converter: Callable[[str], Any]) -> None:
        """
        Allows for adding custom function to cast from a string value to any
        other type. The function should raise ValueError if it is not the
        correct type.
        """
        if converter in self._converters:
            error_logger.warning(
                f"Configuration value converter '{converter.__name__}' has "
                "already been registered"
            )
            return
        self._converters.append(converter)<|MERGE_RESOLUTION|>--- conflicted
+++ resolved
@@ -41,11 +41,8 @@
     "REQUEST_MAX_SIZE": 100000000,  # 100 megabytes
     "REQUEST_TIMEOUT": 60,  # 60 seconds
     "RESPONSE_TIMEOUT": 60,  # 60 seconds
-<<<<<<< HEAD
     "TLS_CERT_PASSWORD": "",
-=======
     "TOUCHUP": True,
->>>>>>> 5d683c6e
     "USE_UVLOOP": _default,
     "WEBSOCKET_MAX_SIZE": 2**20,  # 1 megabyte
     "WEBSOCKET_PING_INTERVAL": 20,
@@ -92,11 +89,8 @@
     REQUEST_TIMEOUT: int
     RESPONSE_TIMEOUT: int
     SERVER_NAME: str
-<<<<<<< HEAD
     TLS_CERT_PASSWORD: str
-=======
     TOUCHUP: bool
->>>>>>> 5d683c6e
     USE_UVLOOP: Union[Default, bool]
     WEBSOCKET_MAX_SIZE: int
     WEBSOCKET_PING_INTERVAL: int
