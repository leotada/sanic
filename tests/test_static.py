--- conflicted
+++ resolved
@@ -47,25 +47,30 @@
     request, response = sanic_endpoint_test(
         app, uri='{}/{}'.format(base_uri, file_name))
     assert response.status == 200
-<<<<<<< HEAD
-    assert response.body == decode_me_contents
+    assert response.body == get_file_content(static_file_directory, file_name)
 
-
-def test_static_head_request(static_file_path, static_file_content):
+@pytest.mark.parametrize('file_name', ['test.file', 'decode me.txt'])
+def test_static_head_request(
+        file_name, static_file_content, static_file_directory):
     app = Sanic('test_static')
-    app.static('/testing.file', static_file_path, use_content_range=True)
+    app.static(
+        '/testing.file', get_file_path(static_file_directory, file_name), 
+        use_content_range=True)
 
     request, response = sanic_endpoint_test(
         app, uri='/testing.file', method='head')
     assert response.status == 200
     assert 'Accept-Ranges' in response.headers
     assert 'Content-Length' in response.headers
-    assert int(response.headers['Content-Length']) == len(static_file_content)
+    assert int(response.headers['Content-Length']) == len(get_file_content(static_file_directory, file_name))
 
-
-def test_static_content_range_correct(static_file_path, static_file_content):
+@pytest.mark.parametrize('file_name', ['test.file', 'decode me.txt'])
+def test_static_content_range_correct(
+        file_name, static_file_content, static_file_directory):
     app = Sanic('test_static')
-    app.static('/testing.file', static_file_path, use_content_range=True)
+    app.static(
+        '/testing.file', get_file_path(static_file_directory, file_name), 
+        use_content_range=True)
 
     headers = {
         'Range': 'bytes=12-19'
@@ -75,14 +80,17 @@
     assert response.status == 200
     assert 'Content-Length' in response.headers
     assert 'Content-Range' in response.headers
-    static_content = bytes(static_file_content)[12:19]
-    assert int(response.headers['Content-Length']) == len(static_content)
-    assert response.body == static_content
+    static_content = bytes(get_file_content(static_file_directory, file_name))[12:19]
+    assert int(response.headers['Content-Length']) == len(get_file_content(static_file_directory, file_name))
+    assert response.body == get_file_content(static_file_directory, file_name)
 
-
-def test_static_content_range_front(static_file_path, static_file_content):
+@pytest.mark.parametrize('file_name', ['test.file', 'decode me.txt'])
+def test_static_content_range_front(
+        file_name, static_file_content, static_file_directory):
     app = Sanic('test_static')
-    app.static('/testing.file', static_file_path, use_content_range=True)
+    app.static(
+        '/testing.file', get_file_path(static_file_directory, file_name), 
+        use_content_range=True)
 
     headers = {
         'Range': 'bytes=12-'
@@ -92,15 +100,19 @@
     assert response.status == 200
     assert 'Content-Length' in response.headers
     assert 'Content-Range' in response.headers
-    static_content = bytes(static_file_content)[12:]
-    assert int(response.headers['Content-Length']) == len(static_content)
-    assert response.body == static_content
+    static_content = bytes(get_file_content(static_file_directory, file_name))[12:]
+    assert int(response.headers['Content-Length']) == len(get_file_content(static_file_directory, file_name))
+    assert response.body == get_file_content(static_file_directory, file_name)
 
-
-def test_static_content_range_back(static_file_path, static_file_content):
+    
+@pytest.mark.parametrize('file_name', ['test.file', 'decode me.txt'])
+def test_static_content_range_back(
+        file_name, static_file_content, static_file_directory):
     app = Sanic('test_static')
-    app.static('/testing.file', static_file_path, use_content_range=True)
-
+    app.static(
+        '/testing.file', get_file_path(static_file_directory, file_name), 
+        use_content_range=True)
+    
     headers = {
         'Range': 'bytes=-12'
     }
@@ -109,26 +121,31 @@
     assert response.status == 200
     assert 'Content-Length' in response.headers
     assert 'Content-Range' in response.headers
-    static_content = bytes(static_file_content)[-12:]
-    assert int(response.headers['Content-Length']) == len(static_content)
-    assert response.body == static_content
+    static_content = bytes(get_file_content(static_file_directory, file_name))[-12:]
+    assert int(response.headers['Content-Length']) == len(get_file_content(static_file_directory, file_name))
+    assert response.body == get_file_content(static_file_directory, file_name)
 
-
-def test_static_content_range_empty(static_file_path, static_file_content):
+@pytest.mark.parametrize('file_name', ['test.file', 'decode me.txt'])
+def test_static_content_range_empty(
+        file_name, static_file_content, static_file_directory):
     app = Sanic('test_static')
-    app.static('/testing.file', static_file_path, use_content_range=True)
+    app.static(
+        '/testing.file', get_file_path(static_file_directory, file_name), 
+        use_content_range=True)
 
     request, response = sanic_endpoint_test(app, uri='/testing.file')
     assert response.status == 200
     assert 'Content-Length' in response.headers
     assert 'Content-Range' not in response.headers
-    assert int(response.headers['Content-Length']) == len(static_file_content)
-    assert response.body == bytes(static_file_content)
+    assert int(response.headers['Content-Length']) == len(get_file_content(static_file_directory, file_name))
+    assert response.body == bytes(get_file_content(static_file_directory, file_name))
 
-
+@pytest.mark.parametrize('file_name', ['test.file', 'decode me.txt'])
 def test_static_content_range_error(static_file_path, static_file_content):
     app = Sanic('test_static')
-    app.static('/testing.file', static_file_path, use_content_range=True)
+    app.static(
+        '/testing.file', get_file_path(static_file_directory, file_name), 
+        use_content_range=True)
 
     headers = {
         'Range': 'bytes=1-0'
@@ -139,7 +156,4 @@
     assert 'Content-Length' in response.headers
     assert 'Content-Range' in response.headers
     assert response.headers['Content-Range'] == "bytes */%s" % (
-        len(static_file_content),)
-=======
-    assert response.body == get_file_content(static_file_directory, file_name)
->>>>>>> 419156f7
+        len(static_file_content),)